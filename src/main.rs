#[cfg(test)]
mod tests;

mod cli;
mod common;
// TODO mod server;
mod client;

use client::{boundaries, layout, panes, tab};
use common::{
    command_is_executing, errors, ipc, os_input_output, pty_bus, screen, start, utils, wasm_vm,
    ApiCommand,
};

use std::io::Write;
use std::os::unix::net::UnixStream;

<<<<<<< HEAD
use directories_next::ProjectDirs;
use input::handler::InputMode;
use panes::PaneId;
use serde::{Deserialize, Serialize};
=======
>>>>>>> 63a2dc33
use structopt::StructOpt;

use crate::cli::CliArgs;
use crate::command_is_executing::CommandIsExecuting;
<<<<<<< HEAD
use crate::input::handler::input_loop;
use crate::errors::{
    AppContext, ContextType, ErrorContext, PluginContext, PtyContext, ScreenContext,
};
use crate::layout::Layout;
use crate::os_input_output::{get_os_input, OsApi};
use crate::pty_bus::{PtyBus, PtyInstruction, VteEvent};
use crate::screen::{Screen, ScreenInstruction};
use crate::utils::consts::MOSAIC_ROOT_PLUGIN_DIR;
=======
use crate::os_input_output::get_os_input;
use crate::pty_bus::VteEvent;
>>>>>>> 63a2dc33
use crate::utils::{
    consts::{MOSAIC_IPC_PIPE, MOSAIC_TMP_DIR, MOSAIC_TMP_LOG_DIR},
    logging::*,
};

pub fn main() {
    let opts = CliArgs::from_args();
    if let Some(split_dir) = opts.split {
        match split_dir {
            'h' => {
                let mut stream = UnixStream::connect(MOSAIC_IPC_PIPE).unwrap();
                let api_command = bincode::serialize(&ApiCommand::SplitHorizontally).unwrap();
                stream.write_all(&api_command).unwrap();
            }
            'v' => {
                let mut stream = UnixStream::connect(MOSAIC_IPC_PIPE).unwrap();
                let api_command = bincode::serialize(&ApiCommand::SplitVertically).unwrap();
                stream.write_all(&api_command).unwrap();
            }
            _ => {}
        };
    } else if opts.move_focus {
        let mut stream = UnixStream::connect(MOSAIC_IPC_PIPE).unwrap();
        let api_command = bincode::serialize(&ApiCommand::MoveFocus).unwrap();
        stream.write_all(&api_command).unwrap();
    } else if let Some(file_to_open) = opts.open_file {
        let mut stream = UnixStream::connect(MOSAIC_IPC_PIPE).unwrap();
        let api_command = bincode::serialize(&ApiCommand::OpenFile(file_to_open)).unwrap();
        stream.write_all(&api_command).unwrap();
    } else {
        let os_input = get_os_input();
        atomic_create_dir(MOSAIC_TMP_DIR).unwrap();
        atomic_create_dir(MOSAIC_TMP_LOG_DIR).unwrap();
        start(Box::new(os_input), opts);
    }
<<<<<<< HEAD
}

// FIXME: It would be good to add some more things to this over time
#[derive(Debug, Clone)]
pub struct AppState {
    pub input_mode: InputMode,
}

impl Default for AppState {
    fn default() -> Self {
        Self {
            input_mode: InputMode::Normal,
        }
    }
}

// FIXME: Make this a method on the big `Communication` struct, so that app_tx can be extracted
// from self instead of being explicitly passed here
pub fn update_state(
    app_tx: &SenderWithContext<AppInstruction>,
    update_fn: impl FnOnce(AppState) -> AppState,
) {
    let (state_tx, state_rx) = channel();

    drop(app_tx.send(AppInstruction::GetState(state_tx)));
    let state = state_rx.recv().unwrap();

    drop(app_tx.send(AppInstruction::SetState(update_fn(state))))
}

#[derive(Clone)]
pub enum AppInstruction {
    GetState(Sender<AppState>),
    SetState(AppState),
    Exit,
    Error(String),
}

pub fn start(mut os_input: Box<dyn OsApi>, opts: CliArgs) {
    let take_snapshot = "\u{1b}[?1049h";
    os_input.unset_raw_mode(0);
    let _ = os_input
        .get_stdout_writer()
        .write(take_snapshot.as_bytes())
        .unwrap();
    let mut app_state = AppState::default();

    let command_is_executing = CommandIsExecuting::new();

    let full_screen_ws = os_input.get_terminal_size_using_fd(0);
    os_input.set_raw_mode(0);
    let (send_screen_instructions, receive_screen_instructions): ChannelWithContext<
        ScreenInstruction,
    > = channel();
    let err_ctx = OPENCALLS.with(|ctx| *ctx.borrow());
    let mut send_screen_instructions =
        SenderWithContext::new(err_ctx, SenderType::Sender(send_screen_instructions));

    let (send_pty_instructions, receive_pty_instructions): ChannelWithContext<PtyInstruction> =
        channel();
    let mut send_pty_instructions =
        SenderWithContext::new(err_ctx, SenderType::Sender(send_pty_instructions));

    let (send_plugin_instructions, receive_plugin_instructions): ChannelWithContext<
        PluginInstruction,
    > = channel();
    let send_plugin_instructions =
        SenderWithContext::new(err_ctx, SenderType::Sender(send_plugin_instructions));

    let (send_app_instructions, receive_app_instructions): SyncChannelWithContext<AppInstruction> =
        sync_channel(0);
    let send_app_instructions =
        SenderWithContext::new(err_ctx, SenderType::SyncSender(send_app_instructions));

    let mut pty_bus = PtyBus::new(
        receive_pty_instructions,
        send_screen_instructions.clone(),
        send_plugin_instructions.clone(),
        os_input.clone(),
        opts.debug,
    );

    // Don't use default layouts in tests, but do everywhere else
    #[cfg(not(test))]
    let default_layout = Some(PathBuf::from("default"));
    #[cfg(test)]
    let default_layout = None;
    let maybe_layout = opts.layout.or(default_layout).map(Layout::new);

    #[cfg(not(test))]
    std::panic::set_hook({
        use crate::errors::handle_panic;
        let send_app_instructions = send_app_instructions.clone();
        Box::new(move |info| {
            handle_panic(info, &send_app_instructions);
        })
    });

    let pty_thread = thread::Builder::new()
        .name("pty".to_string())
        .spawn({
            let mut command_is_executing = command_is_executing.clone();
            send_pty_instructions.send(PtyInstruction::NewTab).unwrap();
            move || loop {
                let (event, mut err_ctx) = pty_bus
                    .receive_pty_instructions
                    .recv()
                    .expect("failed to receive event on channel");
                err_ctx.add_call(ContextType::Pty(PtyContext::from(&event)));
                pty_bus.send_screen_instructions.update(err_ctx);
                match event {
                    PtyInstruction::SpawnTerminal(file_to_open) => {
                        let pid = pty_bus.spawn_terminal(file_to_open);
                        pty_bus
                            .send_screen_instructions
                            .send(ScreenInstruction::NewPane(PaneId::Terminal(pid)))
                            .unwrap();
                    }
                    PtyInstruction::SpawnTerminalVertically(file_to_open) => {
                        let pid = pty_bus.spawn_terminal(file_to_open);
                        pty_bus
                            .send_screen_instructions
                            .send(ScreenInstruction::VerticalSplit(PaneId::Terminal(pid)))
                            .unwrap();
                    }
                    PtyInstruction::SpawnTerminalHorizontally(file_to_open) => {
                        let pid = pty_bus.spawn_terminal(file_to_open);
                        pty_bus
                            .send_screen_instructions
                            .send(ScreenInstruction::HorizontalSplit(PaneId::Terminal(pid)))
                            .unwrap();
                    }
                    PtyInstruction::NewTab => {
                        if let Some(layout) = maybe_layout.clone() {
                            pty_bus.spawn_terminals_for_layout(layout);
                        } else {
                            let pid = pty_bus.spawn_terminal(None);
                            pty_bus
                                .send_screen_instructions
                                .send(ScreenInstruction::NewTab(pid))
                                .unwrap();
                        }
                    }
                    PtyInstruction::ClosePane(id) => {
                        pty_bus.close_pane(id);
                        command_is_executing.done_closing_pane();
                    }
                    PtyInstruction::CloseTab(ids) => {
                        pty_bus.close_tab(ids);
                        command_is_executing.done_closing_pane();
                    }
                    PtyInstruction::Quit => {
                        break;
                    }
                }
            }
        })
        .unwrap();

    let screen_thread = thread::Builder::new()
        .name("screen".to_string())
        .spawn({
            let mut command_is_executing = command_is_executing.clone();
            let os_input = os_input.clone();
            let send_pty_instructions = send_pty_instructions.clone();
            let send_plugin_instructions = send_plugin_instructions.clone();
            let send_app_instructions = send_app_instructions.clone();
            let max_panes = opts.max_panes;

            move || {
                let mut screen = Screen::new(
                    receive_screen_instructions,
                    send_pty_instructions,
                    send_plugin_instructions,
                    send_app_instructions,
                    &full_screen_ws,
                    os_input,
                    max_panes,
                );
                loop {
                    let (event, mut err_ctx) = screen
                        .receiver
                        .recv()
                        .expect("failed to receive event on channel");
                    err_ctx.add_call(ContextType::Screen(ScreenContext::from(&event)));
                    screen.send_app_instructions.update(err_ctx);
                    screen.send_pty_instructions.update(err_ctx);
                    match event {
                        ScreenInstruction::Pty(pid, vte_event) => {
                            screen
                                .get_active_tab_mut()
                                .unwrap()
                                .handle_pty_event(pid, vte_event);
                        }
                        ScreenInstruction::Render => {
                            screen.render();
                        }
                        ScreenInstruction::NewPane(pid) => {
                            screen.get_active_tab_mut().unwrap().new_pane(pid);
                            command_is_executing.done_opening_new_pane();
                        }
                        ScreenInstruction::HorizontalSplit(pid) => {
                            screen.get_active_tab_mut().unwrap().horizontal_split(pid);
                            command_is_executing.done_opening_new_pane();
                        }
                        ScreenInstruction::VerticalSplit(pid) => {
                            screen.get_active_tab_mut().unwrap().vertical_split(pid);
                            command_is_executing.done_opening_new_pane();
                        }
                        ScreenInstruction::WriteCharacter(bytes) => {
                            screen
                                .get_active_tab_mut()
                                .unwrap()
                                .write_to_active_terminal(bytes);
                        }
                        ScreenInstruction::ResizeLeft => {
                            screen.get_active_tab_mut().unwrap().resize_left();
                        }
                        ScreenInstruction::ResizeRight => {
                            screen.get_active_tab_mut().unwrap().resize_right();
                        }
                        ScreenInstruction::ResizeDown => {
                            screen.get_active_tab_mut().unwrap().resize_down();
                        }
                        ScreenInstruction::ResizeUp => {
                            screen.get_active_tab_mut().unwrap().resize_up();
                        }
                        ScreenInstruction::MoveFocus => {
                            screen.get_active_tab_mut().unwrap().move_focus();
                        }
                        ScreenInstruction::MoveFocusLeft => {
                            screen.get_active_tab_mut().unwrap().move_focus_left();
                        }
                        ScreenInstruction::MoveFocusDown => {
                            screen.get_active_tab_mut().unwrap().move_focus_down();
                        }
                        ScreenInstruction::MoveFocusRight => {
                            screen.get_active_tab_mut().unwrap().move_focus_right();
                        }
                        ScreenInstruction::MoveFocusUp => {
                            screen.get_active_tab_mut().unwrap().move_focus_up();
                        }
                        ScreenInstruction::ScrollUp => {
                            screen
                                .get_active_tab_mut()
                                .unwrap()
                                .scroll_active_terminal_up();
                        }
                        ScreenInstruction::ScrollDown => {
                            screen
                                .get_active_tab_mut()
                                .unwrap()
                                .scroll_active_terminal_down();
                        }
                        ScreenInstruction::ClearScroll => {
                            screen
                                .get_active_tab_mut()
                                .unwrap()
                                .clear_active_terminal_scroll();
                        }
                        ScreenInstruction::CloseFocusedPane => {
                            screen.get_active_tab_mut().unwrap().close_focused_pane();
                            screen.render();
                        }
                        ScreenInstruction::SetSelectable(id, selectable) => {
                            screen
                                .get_active_tab_mut()
                                .unwrap()
                                .set_pane_selectable(id, selectable);
                            // FIXME: Is this needed?
                            screen.render();
                        }
                        ScreenInstruction::SetMaxHeight(id, max_height) => {
                            screen
                                .get_active_tab_mut()
                                .unwrap()
                                .set_pane_max_height(id, max_height);
                        }
                        ScreenInstruction::ClosePane(id) => {
                            screen.get_active_tab_mut().unwrap().close_pane(id);
                            screen.render();
                        }
                        ScreenInstruction::ToggleActiveTerminalFullscreen => {
                            screen
                                .get_active_tab_mut()
                                .unwrap()
                                .toggle_active_pane_fullscreen();
                        }
                        ScreenInstruction::NewTab(pane_id) => {
                            screen.new_tab(pane_id);
                            command_is_executing.done_opening_new_pane();
                        }
                        ScreenInstruction::SwitchTabNext => screen.switch_tab_next(),
                        ScreenInstruction::SwitchTabPrev => screen.switch_tab_prev(),
                        ScreenInstruction::CloseTab => screen.close_tab(),
                        ScreenInstruction::ApplyLayout((layout, new_pane_pids)) => {
                            screen.apply_layout(layout, new_pane_pids);
                            command_is_executing.done_opening_new_pane();
                        }
                        ScreenInstruction::Quit => {
                            break;
                        }
                    }
                }
            }
        })
        .unwrap();

    let wasm_thread = thread::Builder::new()
        .name("wasm".to_string())
        .spawn({
            let mut send_pty_instructions = send_pty_instructions.clone();
            let mut send_screen_instructions = send_screen_instructions.clone();
            let mut send_app_instructions = send_app_instructions.clone();

            let store = Store::default();
            let mut plugin_id = 0;
            let mut plugin_map = HashMap::new();

            move || loop {
                let (event, mut err_ctx) = receive_plugin_instructions
                    .recv()
                    .expect("failed to receive event on channel");
                err_ctx.add_call(ContextType::Plugin(PluginContext::from(&event)));
                send_screen_instructions.update(err_ctx);
                send_pty_instructions.update(err_ctx);
                send_app_instructions.update(err_ctx);
                match event {
                    PluginInstruction::Load(pid_tx, path) => {
                        let project_dirs =
                            ProjectDirs::from("org", "Mosaic Contributors", "Mosaic").unwrap();
                        let plugin_dir = project_dirs.data_dir().join("plugins/");
                        let root_plugin_dir = Path::new(MOSAIC_ROOT_PLUGIN_DIR);
                        let wasm_bytes = fs::read(&path)
                            .or_else(|_| fs::read(&path.with_extension("wasm")))
                            .or_else(|_| fs::read(&plugin_dir.join(&path).with_extension("wasm")))
                            .or_else(|_| {
                                fs::read(&root_plugin_dir.join(&path).with_extension("wasm"))
                            })
                            .unwrap_or_else(|_| panic!("cannot find plugin {}", &path.display()));

                        // FIXME: Cache this compiled module on disk. I could use `(de)serialize_to_file()` for that
                        let module = Module::new(&store, &wasm_bytes).unwrap();

                        let output = Pipe::new();
                        let input = Pipe::new();
                        let mut wasi_env = WasiState::new("mosaic")
                            .env("CLICOLOR_FORCE", "1")
                            .preopen(|p| {
                                p.directory(".") // FIXME: Change this to a more meaningful dir
                                    .alias(".")
                                    .read(true)
                                    .write(true)
                                    .create(true)
                            })
                            .unwrap()
                            .stdin(Box::new(input))
                            .stdout(Box::new(output))
                            .finalize()
                            .unwrap();

                        let wasi = wasi_env.import_object(&module).unwrap();

                        let plugin_env = PluginEnv {
                            plugin_id,
                            send_pty_instructions: send_pty_instructions.clone(),
                            send_screen_instructions: send_screen_instructions.clone(),
                            send_app_instructions: send_app_instructions.clone(),
                            wasi_env,
                        };

                        let mosaic = mosaic_imports(&store, &plugin_env);
                        let instance = Instance::new(&module, &mosaic.chain_back(wasi)).unwrap();

                        let start = instance.exports.get_function("_start").unwrap();

                        // This eventually calls the `.init()` method
                        start.call(&[]).unwrap();

                        plugin_map.insert(plugin_id, (instance, plugin_env));
                        pid_tx.send(plugin_id).unwrap();
                        plugin_id += 1;
                    }
                    PluginInstruction::Draw(buf_tx, pid, rows, cols) => {
                        let (instance, plugin_env) = plugin_map.get(&pid).unwrap();

                        let draw = instance.exports.get_function("draw").unwrap();

                        draw.call(&[Value::I32(rows as i32), Value::I32(cols as i32)])
                            .unwrap();

                        buf_tx.send(wasi_stdout(&plugin_env.wasi_env)).unwrap();
                    }
                    // FIXME: Deduplicate this with the callback below!
                    PluginInstruction::Input(pid, input_bytes) => {
                        let (instance, plugin_env) = plugin_map.get(&pid).unwrap();

                        let handle_key = instance.exports.get_function("handle_key").unwrap();
                        for key in input_bytes.keys() {
                            if let Ok(key) = key {
                                wasi_write_string(
                                    &plugin_env.wasi_env,
                                    &serde_json::to_string(&key).unwrap(),
                                );
                                handle_key.call(&[]).unwrap();
                            }
                        }

                        drop(send_screen_instructions.send(ScreenInstruction::Render));
                    }
                    PluginInstruction::GlobalInput(input_bytes) => {
                        // FIXME: Set up an event subscription system, and timed callbacks
                        for (instance, plugin_env) in plugin_map.values() {
                            let handler =
                                instance.exports.get_function("handle_global_key").unwrap();
                            for key in input_bytes.keys() {
                                if let Ok(key) = key {
                                    wasi_write_string(
                                        &plugin_env.wasi_env,
                                        &serde_json::to_string(&key).unwrap(),
                                    );
                                    handler.call(&[]).unwrap();
                                }
                            }
                        }

                        drop(send_screen_instructions.send(ScreenInstruction::Render));
                    }
                    PluginInstruction::Unload(pid) => drop(plugin_map.remove(&pid)),
                    PluginInstruction::Quit => break,
                }
            }
        })
        .unwrap();

    // TODO: currently we don't wait for this to quit
    // because otherwise the app will hang. Need to fix this so it both
    // listens to the ipc-bus and is able to quit cleanly
    #[cfg(not(test))]
    let _ipc_thread = thread::Builder::new()
        .name("ipc_server".to_string())
        .spawn({
            use std::io::Read;
            let mut send_pty_instructions = send_pty_instructions.clone();
            let mut send_screen_instructions = send_screen_instructions.clone();
            move || {
                std::fs::remove_file(MOSAIC_IPC_PIPE).ok();
                let listener = std::os::unix::net::UnixListener::bind(MOSAIC_IPC_PIPE)
                    .expect("could not listen on ipc socket");
                let mut err_ctx = OPENCALLS.with(|ctx| *ctx.borrow());
                err_ctx.add_call(ContextType::IPCServer);
                send_pty_instructions.update(err_ctx);
                send_screen_instructions.update(err_ctx);

                for stream in listener.incoming() {
                    match stream {
                        Ok(mut stream) => {
                            let mut buffer = [0; 65535]; // TODO: more accurate
                            let _ = stream
                                .read(&mut buffer)
                                .expect("failed to parse ipc message");
                            let decoded: ApiCommand = bincode::deserialize(&buffer)
                                .expect("failed to deserialize ipc message");
                            match &decoded {
                                ApiCommand::OpenFile(file_name) => {
                                    let path = PathBuf::from(file_name);
                                    send_pty_instructions
                                        .send(PtyInstruction::SpawnTerminal(Some(path)))
                                        .unwrap();
                                }
                                ApiCommand::SplitHorizontally => {
                                    send_pty_instructions
                                        .send(PtyInstruction::SpawnTerminalHorizontally(None))
                                        .unwrap();
                                }
                                ApiCommand::SplitVertically => {
                                    send_pty_instructions
                                        .send(PtyInstruction::SpawnTerminalVertically(None))
                                        .unwrap();
                                }
                                ApiCommand::MoveFocus => {
                                    send_screen_instructions
                                        .send(ScreenInstruction::MoveFocus)
                                        .unwrap();
                                }
                            }
                        }
                        Err(err) => {
                            panic!("err {:?}", err);
                        }
                    }
                }
            }
        })
        .unwrap();

    let _stdin_thread = thread::Builder::new()
        .name("stdin_handler".to_string())
        .spawn({
            let send_screen_instructions = send_screen_instructions.clone();
            let send_pty_instructions = send_pty_instructions.clone();
            let send_plugin_instructions = send_plugin_instructions.clone();
            let os_input = os_input.clone();
            move || {
                input_loop(
                    os_input,
                    command_is_executing,
                    send_screen_instructions,
                    send_pty_instructions,
                    send_plugin_instructions,
                    send_app_instructions,
                )
            }
        });

    #[warn(clippy::never_loop)]
    loop {
        let (app_instruction, mut err_ctx) = receive_app_instructions
            .recv()
            .expect("failed to receive app instruction on channel");

        err_ctx.add_call(ContextType::App(AppContext::from(&app_instruction)));
        send_screen_instructions.update(err_ctx);
        send_pty_instructions.update(err_ctx);
        match app_instruction {
            AppInstruction::GetState(state_tx) => drop(state_tx.send(app_state.clone())),
            AppInstruction::SetState(state) => app_state = state,
            AppInstruction::Exit => {
                break;
            }
            AppInstruction::Error(backtrace) => {
                let _ = send_screen_instructions.send(ScreenInstruction::Quit);
                let _ = screen_thread.join();
                let _ = send_pty_instructions.send(PtyInstruction::Quit);
                let _ = pty_thread.join();
                let _ = send_plugin_instructions.send(PluginInstruction::Quit);
                let _ = wasm_thread.join();
                os_input.unset_raw_mode(0);
                let goto_start_of_last_line = format!("\u{1b}[{};{}H", full_screen_ws.rows, 1);
                let error = format!("{}\n{}", goto_start_of_last_line, backtrace);
                let _ = os_input
                    .get_stdout_writer()
                    .write(error.as_bytes())
                    .unwrap();
                std::process::exit(1);
            }
        }
    }

    let _ = send_pty_instructions.send(PtyInstruction::Quit);
    pty_thread.join().unwrap();
    let _ = send_screen_instructions.send(ScreenInstruction::Quit);
    screen_thread.join().unwrap();
    let _ = send_plugin_instructions.send(PluginInstruction::Quit);
    wasm_thread.join().unwrap();

    // cleanup();
    let reset_style = "\u{1b}[m";
    let show_cursor = "\u{1b}[?25h";
    let restore_snapshot = "\u{1b}[?1049l";
    let goto_start_of_last_line = format!("\u{1b}[{};{}H", full_screen_ws.rows, 1);
    let goodbye_message = format!(
        "{}\n{}{}{}Bye from Mosaic!",
        goto_start_of_last_line, restore_snapshot, reset_style, show_cursor
    );

    os_input.unset_raw_mode(0);
    let _ = os_input
        .get_stdout_writer()
        .write(goodbye_message.as_bytes())
        .unwrap();
    os_input.get_stdout_writer().flush().unwrap();
=======
>>>>>>> 63a2dc33
}<|MERGE_RESOLUTION|>--- conflicted
+++ resolved
@@ -15,31 +15,12 @@
 use std::io::Write;
 use std::os::unix::net::UnixStream;
 
-<<<<<<< HEAD
-use directories_next::ProjectDirs;
-use input::handler::InputMode;
-use panes::PaneId;
-use serde::{Deserialize, Serialize};
-=======
->>>>>>> 63a2dc33
 use structopt::StructOpt;
 
 use crate::cli::CliArgs;
 use crate::command_is_executing::CommandIsExecuting;
-<<<<<<< HEAD
-use crate::input::handler::input_loop;
-use crate::errors::{
-    AppContext, ContextType, ErrorContext, PluginContext, PtyContext, ScreenContext,
-};
-use crate::layout::Layout;
-use crate::os_input_output::{get_os_input, OsApi};
-use crate::pty_bus::{PtyBus, PtyInstruction, VteEvent};
-use crate::screen::{Screen, ScreenInstruction};
-use crate::utils::consts::MOSAIC_ROOT_PLUGIN_DIR;
-=======
 use crate::os_input_output::get_os_input;
 use crate::pty_bus::VteEvent;
->>>>>>> 63a2dc33
 use crate::utils::{
     consts::{MOSAIC_IPC_PIPE, MOSAIC_TMP_DIR, MOSAIC_TMP_LOG_DIR},
     logging::*,
@@ -75,579 +56,4 @@
         atomic_create_dir(MOSAIC_TMP_LOG_DIR).unwrap();
         start(Box::new(os_input), opts);
     }
-<<<<<<< HEAD
-}
-
-// FIXME: It would be good to add some more things to this over time
-#[derive(Debug, Clone)]
-pub struct AppState {
-    pub input_mode: InputMode,
-}
-
-impl Default for AppState {
-    fn default() -> Self {
-        Self {
-            input_mode: InputMode::Normal,
-        }
-    }
-}
-
-// FIXME: Make this a method on the big `Communication` struct, so that app_tx can be extracted
-// from self instead of being explicitly passed here
-pub fn update_state(
-    app_tx: &SenderWithContext<AppInstruction>,
-    update_fn: impl FnOnce(AppState) -> AppState,
-) {
-    let (state_tx, state_rx) = channel();
-
-    drop(app_tx.send(AppInstruction::GetState(state_tx)));
-    let state = state_rx.recv().unwrap();
-
-    drop(app_tx.send(AppInstruction::SetState(update_fn(state))))
-}
-
-#[derive(Clone)]
-pub enum AppInstruction {
-    GetState(Sender<AppState>),
-    SetState(AppState),
-    Exit,
-    Error(String),
-}
-
-pub fn start(mut os_input: Box<dyn OsApi>, opts: CliArgs) {
-    let take_snapshot = "\u{1b}[?1049h";
-    os_input.unset_raw_mode(0);
-    let _ = os_input
-        .get_stdout_writer()
-        .write(take_snapshot.as_bytes())
-        .unwrap();
-    let mut app_state = AppState::default();
-
-    let command_is_executing = CommandIsExecuting::new();
-
-    let full_screen_ws = os_input.get_terminal_size_using_fd(0);
-    os_input.set_raw_mode(0);
-    let (send_screen_instructions, receive_screen_instructions): ChannelWithContext<
-        ScreenInstruction,
-    > = channel();
-    let err_ctx = OPENCALLS.with(|ctx| *ctx.borrow());
-    let mut send_screen_instructions =
-        SenderWithContext::new(err_ctx, SenderType::Sender(send_screen_instructions));
-
-    let (send_pty_instructions, receive_pty_instructions): ChannelWithContext<PtyInstruction> =
-        channel();
-    let mut send_pty_instructions =
-        SenderWithContext::new(err_ctx, SenderType::Sender(send_pty_instructions));
-
-    let (send_plugin_instructions, receive_plugin_instructions): ChannelWithContext<
-        PluginInstruction,
-    > = channel();
-    let send_plugin_instructions =
-        SenderWithContext::new(err_ctx, SenderType::Sender(send_plugin_instructions));
-
-    let (send_app_instructions, receive_app_instructions): SyncChannelWithContext<AppInstruction> =
-        sync_channel(0);
-    let send_app_instructions =
-        SenderWithContext::new(err_ctx, SenderType::SyncSender(send_app_instructions));
-
-    let mut pty_bus = PtyBus::new(
-        receive_pty_instructions,
-        send_screen_instructions.clone(),
-        send_plugin_instructions.clone(),
-        os_input.clone(),
-        opts.debug,
-    );
-
-    // Don't use default layouts in tests, but do everywhere else
-    #[cfg(not(test))]
-    let default_layout = Some(PathBuf::from("default"));
-    #[cfg(test)]
-    let default_layout = None;
-    let maybe_layout = opts.layout.or(default_layout).map(Layout::new);
-
-    #[cfg(not(test))]
-    std::panic::set_hook({
-        use crate::errors::handle_panic;
-        let send_app_instructions = send_app_instructions.clone();
-        Box::new(move |info| {
-            handle_panic(info, &send_app_instructions);
-        })
-    });
-
-    let pty_thread = thread::Builder::new()
-        .name("pty".to_string())
-        .spawn({
-            let mut command_is_executing = command_is_executing.clone();
-            send_pty_instructions.send(PtyInstruction::NewTab).unwrap();
-            move || loop {
-                let (event, mut err_ctx) = pty_bus
-                    .receive_pty_instructions
-                    .recv()
-                    .expect("failed to receive event on channel");
-                err_ctx.add_call(ContextType::Pty(PtyContext::from(&event)));
-                pty_bus.send_screen_instructions.update(err_ctx);
-                match event {
-                    PtyInstruction::SpawnTerminal(file_to_open) => {
-                        let pid = pty_bus.spawn_terminal(file_to_open);
-                        pty_bus
-                            .send_screen_instructions
-                            .send(ScreenInstruction::NewPane(PaneId::Terminal(pid)))
-                            .unwrap();
-                    }
-                    PtyInstruction::SpawnTerminalVertically(file_to_open) => {
-                        let pid = pty_bus.spawn_terminal(file_to_open);
-                        pty_bus
-                            .send_screen_instructions
-                            .send(ScreenInstruction::VerticalSplit(PaneId::Terminal(pid)))
-                            .unwrap();
-                    }
-                    PtyInstruction::SpawnTerminalHorizontally(file_to_open) => {
-                        let pid = pty_bus.spawn_terminal(file_to_open);
-                        pty_bus
-                            .send_screen_instructions
-                            .send(ScreenInstruction::HorizontalSplit(PaneId::Terminal(pid)))
-                            .unwrap();
-                    }
-                    PtyInstruction::NewTab => {
-                        if let Some(layout) = maybe_layout.clone() {
-                            pty_bus.spawn_terminals_for_layout(layout);
-                        } else {
-                            let pid = pty_bus.spawn_terminal(None);
-                            pty_bus
-                                .send_screen_instructions
-                                .send(ScreenInstruction::NewTab(pid))
-                                .unwrap();
-                        }
-                    }
-                    PtyInstruction::ClosePane(id) => {
-                        pty_bus.close_pane(id);
-                        command_is_executing.done_closing_pane();
-                    }
-                    PtyInstruction::CloseTab(ids) => {
-                        pty_bus.close_tab(ids);
-                        command_is_executing.done_closing_pane();
-                    }
-                    PtyInstruction::Quit => {
-                        break;
-                    }
-                }
-            }
-        })
-        .unwrap();
-
-    let screen_thread = thread::Builder::new()
-        .name("screen".to_string())
-        .spawn({
-            let mut command_is_executing = command_is_executing.clone();
-            let os_input = os_input.clone();
-            let send_pty_instructions = send_pty_instructions.clone();
-            let send_plugin_instructions = send_plugin_instructions.clone();
-            let send_app_instructions = send_app_instructions.clone();
-            let max_panes = opts.max_panes;
-
-            move || {
-                let mut screen = Screen::new(
-                    receive_screen_instructions,
-                    send_pty_instructions,
-                    send_plugin_instructions,
-                    send_app_instructions,
-                    &full_screen_ws,
-                    os_input,
-                    max_panes,
-                );
-                loop {
-                    let (event, mut err_ctx) = screen
-                        .receiver
-                        .recv()
-                        .expect("failed to receive event on channel");
-                    err_ctx.add_call(ContextType::Screen(ScreenContext::from(&event)));
-                    screen.send_app_instructions.update(err_ctx);
-                    screen.send_pty_instructions.update(err_ctx);
-                    match event {
-                        ScreenInstruction::Pty(pid, vte_event) => {
-                            screen
-                                .get_active_tab_mut()
-                                .unwrap()
-                                .handle_pty_event(pid, vte_event);
-                        }
-                        ScreenInstruction::Render => {
-                            screen.render();
-                        }
-                        ScreenInstruction::NewPane(pid) => {
-                            screen.get_active_tab_mut().unwrap().new_pane(pid);
-                            command_is_executing.done_opening_new_pane();
-                        }
-                        ScreenInstruction::HorizontalSplit(pid) => {
-                            screen.get_active_tab_mut().unwrap().horizontal_split(pid);
-                            command_is_executing.done_opening_new_pane();
-                        }
-                        ScreenInstruction::VerticalSplit(pid) => {
-                            screen.get_active_tab_mut().unwrap().vertical_split(pid);
-                            command_is_executing.done_opening_new_pane();
-                        }
-                        ScreenInstruction::WriteCharacter(bytes) => {
-                            screen
-                                .get_active_tab_mut()
-                                .unwrap()
-                                .write_to_active_terminal(bytes);
-                        }
-                        ScreenInstruction::ResizeLeft => {
-                            screen.get_active_tab_mut().unwrap().resize_left();
-                        }
-                        ScreenInstruction::ResizeRight => {
-                            screen.get_active_tab_mut().unwrap().resize_right();
-                        }
-                        ScreenInstruction::ResizeDown => {
-                            screen.get_active_tab_mut().unwrap().resize_down();
-                        }
-                        ScreenInstruction::ResizeUp => {
-                            screen.get_active_tab_mut().unwrap().resize_up();
-                        }
-                        ScreenInstruction::MoveFocus => {
-                            screen.get_active_tab_mut().unwrap().move_focus();
-                        }
-                        ScreenInstruction::MoveFocusLeft => {
-                            screen.get_active_tab_mut().unwrap().move_focus_left();
-                        }
-                        ScreenInstruction::MoveFocusDown => {
-                            screen.get_active_tab_mut().unwrap().move_focus_down();
-                        }
-                        ScreenInstruction::MoveFocusRight => {
-                            screen.get_active_tab_mut().unwrap().move_focus_right();
-                        }
-                        ScreenInstruction::MoveFocusUp => {
-                            screen.get_active_tab_mut().unwrap().move_focus_up();
-                        }
-                        ScreenInstruction::ScrollUp => {
-                            screen
-                                .get_active_tab_mut()
-                                .unwrap()
-                                .scroll_active_terminal_up();
-                        }
-                        ScreenInstruction::ScrollDown => {
-                            screen
-                                .get_active_tab_mut()
-                                .unwrap()
-                                .scroll_active_terminal_down();
-                        }
-                        ScreenInstruction::ClearScroll => {
-                            screen
-                                .get_active_tab_mut()
-                                .unwrap()
-                                .clear_active_terminal_scroll();
-                        }
-                        ScreenInstruction::CloseFocusedPane => {
-                            screen.get_active_tab_mut().unwrap().close_focused_pane();
-                            screen.render();
-                        }
-                        ScreenInstruction::SetSelectable(id, selectable) => {
-                            screen
-                                .get_active_tab_mut()
-                                .unwrap()
-                                .set_pane_selectable(id, selectable);
-                            // FIXME: Is this needed?
-                            screen.render();
-                        }
-                        ScreenInstruction::SetMaxHeight(id, max_height) => {
-                            screen
-                                .get_active_tab_mut()
-                                .unwrap()
-                                .set_pane_max_height(id, max_height);
-                        }
-                        ScreenInstruction::ClosePane(id) => {
-                            screen.get_active_tab_mut().unwrap().close_pane(id);
-                            screen.render();
-                        }
-                        ScreenInstruction::ToggleActiveTerminalFullscreen => {
-                            screen
-                                .get_active_tab_mut()
-                                .unwrap()
-                                .toggle_active_pane_fullscreen();
-                        }
-                        ScreenInstruction::NewTab(pane_id) => {
-                            screen.new_tab(pane_id);
-                            command_is_executing.done_opening_new_pane();
-                        }
-                        ScreenInstruction::SwitchTabNext => screen.switch_tab_next(),
-                        ScreenInstruction::SwitchTabPrev => screen.switch_tab_prev(),
-                        ScreenInstruction::CloseTab => screen.close_tab(),
-                        ScreenInstruction::ApplyLayout((layout, new_pane_pids)) => {
-                            screen.apply_layout(layout, new_pane_pids);
-                            command_is_executing.done_opening_new_pane();
-                        }
-                        ScreenInstruction::Quit => {
-                            break;
-                        }
-                    }
-                }
-            }
-        })
-        .unwrap();
-
-    let wasm_thread = thread::Builder::new()
-        .name("wasm".to_string())
-        .spawn({
-            let mut send_pty_instructions = send_pty_instructions.clone();
-            let mut send_screen_instructions = send_screen_instructions.clone();
-            let mut send_app_instructions = send_app_instructions.clone();
-
-            let store = Store::default();
-            let mut plugin_id = 0;
-            let mut plugin_map = HashMap::new();
-
-            move || loop {
-                let (event, mut err_ctx) = receive_plugin_instructions
-                    .recv()
-                    .expect("failed to receive event on channel");
-                err_ctx.add_call(ContextType::Plugin(PluginContext::from(&event)));
-                send_screen_instructions.update(err_ctx);
-                send_pty_instructions.update(err_ctx);
-                send_app_instructions.update(err_ctx);
-                match event {
-                    PluginInstruction::Load(pid_tx, path) => {
-                        let project_dirs =
-                            ProjectDirs::from("org", "Mosaic Contributors", "Mosaic").unwrap();
-                        let plugin_dir = project_dirs.data_dir().join("plugins/");
-                        let root_plugin_dir = Path::new(MOSAIC_ROOT_PLUGIN_DIR);
-                        let wasm_bytes = fs::read(&path)
-                            .or_else(|_| fs::read(&path.with_extension("wasm")))
-                            .or_else(|_| fs::read(&plugin_dir.join(&path).with_extension("wasm")))
-                            .or_else(|_| {
-                                fs::read(&root_plugin_dir.join(&path).with_extension("wasm"))
-                            })
-                            .unwrap_or_else(|_| panic!("cannot find plugin {}", &path.display()));
-
-                        // FIXME: Cache this compiled module on disk. I could use `(de)serialize_to_file()` for that
-                        let module = Module::new(&store, &wasm_bytes).unwrap();
-
-                        let output = Pipe::new();
-                        let input = Pipe::new();
-                        let mut wasi_env = WasiState::new("mosaic")
-                            .env("CLICOLOR_FORCE", "1")
-                            .preopen(|p| {
-                                p.directory(".") // FIXME: Change this to a more meaningful dir
-                                    .alias(".")
-                                    .read(true)
-                                    .write(true)
-                                    .create(true)
-                            })
-                            .unwrap()
-                            .stdin(Box::new(input))
-                            .stdout(Box::new(output))
-                            .finalize()
-                            .unwrap();
-
-                        let wasi = wasi_env.import_object(&module).unwrap();
-
-                        let plugin_env = PluginEnv {
-                            plugin_id,
-                            send_pty_instructions: send_pty_instructions.clone(),
-                            send_screen_instructions: send_screen_instructions.clone(),
-                            send_app_instructions: send_app_instructions.clone(),
-                            wasi_env,
-                        };
-
-                        let mosaic = mosaic_imports(&store, &plugin_env);
-                        let instance = Instance::new(&module, &mosaic.chain_back(wasi)).unwrap();
-
-                        let start = instance.exports.get_function("_start").unwrap();
-
-                        // This eventually calls the `.init()` method
-                        start.call(&[]).unwrap();
-
-                        plugin_map.insert(plugin_id, (instance, plugin_env));
-                        pid_tx.send(plugin_id).unwrap();
-                        plugin_id += 1;
-                    }
-                    PluginInstruction::Draw(buf_tx, pid, rows, cols) => {
-                        let (instance, plugin_env) = plugin_map.get(&pid).unwrap();
-
-                        let draw = instance.exports.get_function("draw").unwrap();
-
-                        draw.call(&[Value::I32(rows as i32), Value::I32(cols as i32)])
-                            .unwrap();
-
-                        buf_tx.send(wasi_stdout(&plugin_env.wasi_env)).unwrap();
-                    }
-                    // FIXME: Deduplicate this with the callback below!
-                    PluginInstruction::Input(pid, input_bytes) => {
-                        let (instance, plugin_env) = plugin_map.get(&pid).unwrap();
-
-                        let handle_key = instance.exports.get_function("handle_key").unwrap();
-                        for key in input_bytes.keys() {
-                            if let Ok(key) = key {
-                                wasi_write_string(
-                                    &plugin_env.wasi_env,
-                                    &serde_json::to_string(&key).unwrap(),
-                                );
-                                handle_key.call(&[]).unwrap();
-                            }
-                        }
-
-                        drop(send_screen_instructions.send(ScreenInstruction::Render));
-                    }
-                    PluginInstruction::GlobalInput(input_bytes) => {
-                        // FIXME: Set up an event subscription system, and timed callbacks
-                        for (instance, plugin_env) in plugin_map.values() {
-                            let handler =
-                                instance.exports.get_function("handle_global_key").unwrap();
-                            for key in input_bytes.keys() {
-                                if let Ok(key) = key {
-                                    wasi_write_string(
-                                        &plugin_env.wasi_env,
-                                        &serde_json::to_string(&key).unwrap(),
-                                    );
-                                    handler.call(&[]).unwrap();
-                                }
-                            }
-                        }
-
-                        drop(send_screen_instructions.send(ScreenInstruction::Render));
-                    }
-                    PluginInstruction::Unload(pid) => drop(plugin_map.remove(&pid)),
-                    PluginInstruction::Quit => break,
-                }
-            }
-        })
-        .unwrap();
-
-    // TODO: currently we don't wait for this to quit
-    // because otherwise the app will hang. Need to fix this so it both
-    // listens to the ipc-bus and is able to quit cleanly
-    #[cfg(not(test))]
-    let _ipc_thread = thread::Builder::new()
-        .name("ipc_server".to_string())
-        .spawn({
-            use std::io::Read;
-            let mut send_pty_instructions = send_pty_instructions.clone();
-            let mut send_screen_instructions = send_screen_instructions.clone();
-            move || {
-                std::fs::remove_file(MOSAIC_IPC_PIPE).ok();
-                let listener = std::os::unix::net::UnixListener::bind(MOSAIC_IPC_PIPE)
-                    .expect("could not listen on ipc socket");
-                let mut err_ctx = OPENCALLS.with(|ctx| *ctx.borrow());
-                err_ctx.add_call(ContextType::IPCServer);
-                send_pty_instructions.update(err_ctx);
-                send_screen_instructions.update(err_ctx);
-
-                for stream in listener.incoming() {
-                    match stream {
-                        Ok(mut stream) => {
-                            let mut buffer = [0; 65535]; // TODO: more accurate
-                            let _ = stream
-                                .read(&mut buffer)
-                                .expect("failed to parse ipc message");
-                            let decoded: ApiCommand = bincode::deserialize(&buffer)
-                                .expect("failed to deserialize ipc message");
-                            match &decoded {
-                                ApiCommand::OpenFile(file_name) => {
-                                    let path = PathBuf::from(file_name);
-                                    send_pty_instructions
-                                        .send(PtyInstruction::SpawnTerminal(Some(path)))
-                                        .unwrap();
-                                }
-                                ApiCommand::SplitHorizontally => {
-                                    send_pty_instructions
-                                        .send(PtyInstruction::SpawnTerminalHorizontally(None))
-                                        .unwrap();
-                                }
-                                ApiCommand::SplitVertically => {
-                                    send_pty_instructions
-                                        .send(PtyInstruction::SpawnTerminalVertically(None))
-                                        .unwrap();
-                                }
-                                ApiCommand::MoveFocus => {
-                                    send_screen_instructions
-                                        .send(ScreenInstruction::MoveFocus)
-                                        .unwrap();
-                                }
-                            }
-                        }
-                        Err(err) => {
-                            panic!("err {:?}", err);
-                        }
-                    }
-                }
-            }
-        })
-        .unwrap();
-
-    let _stdin_thread = thread::Builder::new()
-        .name("stdin_handler".to_string())
-        .spawn({
-            let send_screen_instructions = send_screen_instructions.clone();
-            let send_pty_instructions = send_pty_instructions.clone();
-            let send_plugin_instructions = send_plugin_instructions.clone();
-            let os_input = os_input.clone();
-            move || {
-                input_loop(
-                    os_input,
-                    command_is_executing,
-                    send_screen_instructions,
-                    send_pty_instructions,
-                    send_plugin_instructions,
-                    send_app_instructions,
-                )
-            }
-        });
-
-    #[warn(clippy::never_loop)]
-    loop {
-        let (app_instruction, mut err_ctx) = receive_app_instructions
-            .recv()
-            .expect("failed to receive app instruction on channel");
-
-        err_ctx.add_call(ContextType::App(AppContext::from(&app_instruction)));
-        send_screen_instructions.update(err_ctx);
-        send_pty_instructions.update(err_ctx);
-        match app_instruction {
-            AppInstruction::GetState(state_tx) => drop(state_tx.send(app_state.clone())),
-            AppInstruction::SetState(state) => app_state = state,
-            AppInstruction::Exit => {
-                break;
-            }
-            AppInstruction::Error(backtrace) => {
-                let _ = send_screen_instructions.send(ScreenInstruction::Quit);
-                let _ = screen_thread.join();
-                let _ = send_pty_instructions.send(PtyInstruction::Quit);
-                let _ = pty_thread.join();
-                let _ = send_plugin_instructions.send(PluginInstruction::Quit);
-                let _ = wasm_thread.join();
-                os_input.unset_raw_mode(0);
-                let goto_start_of_last_line = format!("\u{1b}[{};{}H", full_screen_ws.rows, 1);
-                let error = format!("{}\n{}", goto_start_of_last_line, backtrace);
-                let _ = os_input
-                    .get_stdout_writer()
-                    .write(error.as_bytes())
-                    .unwrap();
-                std::process::exit(1);
-            }
-        }
-    }
-
-    let _ = send_pty_instructions.send(PtyInstruction::Quit);
-    pty_thread.join().unwrap();
-    let _ = send_screen_instructions.send(ScreenInstruction::Quit);
-    screen_thread.join().unwrap();
-    let _ = send_plugin_instructions.send(PluginInstruction::Quit);
-    wasm_thread.join().unwrap();
-
-    // cleanup();
-    let reset_style = "\u{1b}[m";
-    let show_cursor = "\u{1b}[?25h";
-    let restore_snapshot = "\u{1b}[?1049l";
-    let goto_start_of_last_line = format!("\u{1b}[{};{}H", full_screen_ws.rows, 1);
-    let goodbye_message = format!(
-        "{}\n{}{}{}Bye from Mosaic!",
-        goto_start_of_last_line, restore_snapshot, reset_style, show_cursor
-    );
-
-    os_input.unset_raw_mode(0);
-    let _ = os_input
-        .get_stdout_writer()
-        .write(goodbye_message.as_bytes())
-        .unwrap();
-    os_input.get_stdout_writer().flush().unwrap();
-=======
->>>>>>> 63a2dc33
 }